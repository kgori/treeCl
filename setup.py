--- conflicted
+++ resolved
@@ -62,11 +62,7 @@
 ]
 
 # Install splash
-<<<<<<< HEAD
-VERSION = '0.1.37'
-=======
 VERSION = '0.1.38'
->>>>>>> 3290eb5d
 
 logo = """
 ═══════════ ╔═╗┬
