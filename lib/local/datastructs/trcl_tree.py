--- conflicted
+++ resolved
@@ -17,9 +17,6 @@
         cast = Tree.__new__(TrClTree)
         cast.__dict__ = {key: value for (key, value) in tree.__dict__.items()}
         # cast.rooted = dpy.check_rooted(tree.newick)
-<<<<<<< HEAD
-        return cast
-=======
         return cast
 
     @classmethod
@@ -50,5 +47,4 @@
         cf=False,
         ):
         t = super(TrClTree, cls).new_rtree(nspecies, names, cf)
-        return cls.cast(t)
->>>>>>> 33444718
+        return cls.cast(t)