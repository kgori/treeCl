--- conflicted
+++ resolved
@@ -17,43 +17,7 @@
 from utils.decorators import lazyprop
 
 
-<<<<<<< HEAD
-=======
-def set_java_classpath():
-    """ Automatically add our gtp.jar to the environment's CLASSPATH
-    """
-    import os
-
-    fallback_location = os.path.abspath(os.path.join(os.path.dirname(__file__),
-                                                     'interfacing'))
-    gtp_location = fileIO.locate_file('gtp.jar', env_var='CLASSPATH', directory=fallback_location)
-    if gtp_location is None:
-        raise IOError("gtp.jar: file not found")
-
-    curr_classpath = os.getenv('CLASSPATH')
-    if curr_classpath is not None:
-        os.environ['CLASSPATH'] = ':'.join([curr_classpath, gtp_location])
-    else:
-        os.environ['CLASSPATH'] = gtp_location
-
-
-def setup_java_classes():
-    """
-    Sets up access to java classes in gtp.jar using jnius
-    :return: tuple: (PhyloTree, GTP)
-    """
-    set_java_classpath()
-    import jnius
-
-    phylotree = jnius.autoclass('distanceAlg1.PhyloTree')
-    gtp = jnius.autoclass('polyAlg.PolyMain')
-    return phylotree, gtp
-
-
-PhyloTree, GTP = setup_java_classes()
-
-
->>>>>>> 35ca1dcc
+
 def cast(dendropy_tree):
     """ Cast dendropy.Tree instance as Tree instance """
     return Tree(dendropy_tree.as_newick_string() + ';')
